#####################################################################################
# Copyright 2019 National Technology & Engineering Solutions of Sandia, LLC (NTESS).
# Under the terms of Contract DE-NA0003525 with NTESS, the U.S. Government retains
# certain rights in this software.
#####################################################################################
# NOTICE:
# For five (5) years from 10/21/2019 the United States Government is granted for
# itself and others acting on its behalf a paid-up, nonexclusive, irrevocable worldwide
# license in this data to reproduce, prepare derivative works, and perform publicly and
# display publicly, by or on behalf of the Government. There is provision for the
# possible extension of the term of this license. Subsequent to that period or any
# extension granted, the United States Government is granted for itself and others
# acting on its behalf a paid-up, nonexclusive, irrevocable worldwide license in this
# data to reproduce, prepare derivative works, distribute copies to the public,
# perform publicly and display publicly, and to permit others to do so. The specific
# term of the license can be identified by inquiry made to National Technology and
# Engineering Solutions of Sandia, LLC or DOE. NEITHER THE UNITED STATES GOVERNMENT,
# NOR THE UNITED STATES DEPARTMENT OF ENERGY, NOR NATIONAL TECHNOLOGY AND ENGINEERING
# SOLUTIONS OF SANDIA, LLC, NOR ANY OF THEIR EMPLOYEES, MAKES ANY WARRANTY, EXPRESS OR
# IMPLIED, OR ASSUMES ANY LEGAL RESPONSIBILITY FOR THE ACCURACY, COMPLETENESS, OR
# USEFULNESS OF ANY INFORMATION, APPARATUS, PRODUCT, OR PROCESS DISCLOSED, OR REPRESENTS
# THAT ITS USE WOULD NOT INFRINGE PRIVATELY OWNED RIGHTS. Any licensee of this software
# has the obligation and responsibility to abide by the applicable export control laws,
# regulations, and general prohibitions relating to the export of technical data.
# Failure to obtain an export control license or other authority from the Government
# may result in criminal liability under U.S. laws.
# (End of Notice)
####################################################################################

import json

import numpy as np
import pandas as pd

from pycheron.db.sqllite_db import Database
from pycheron.plotting.dailyPdfPlot import noiseDiff, plot_grid, _find_nearest
from pycheron.psd.noise.networkNoiseModel import networkNoiseModel
from pycheron.psd.psdList import psdList
from pycheron.psd.psdStatistics import psdStatistics
from pycheron.util.format import parse_snclq
from pycheron.util.getChannel import getChannelName
from pycheron.util.getMPeriod import get_m_period
from pycheron.util.getSta import getStationName

from pycheron.plotting.psdPlot import _read_psds

__all__ = ["rankPlot", "get_rank_day_averages"]


def rankPlot(
    st,
    f_name=None,
    model="nlnm",
    rank_by=None,
    nnm_fname=None,
    database=None,
    station=None,
    network=None,
    channel=None,
    location=None,
    session=None,
):
    """
    This takes in network level streams and ranks the plots

    :param st: ObsPy stream OR Database object
    :type st: obspy.core.stream.Stream or pycheron.db.sqllite_db.Database
    :param f_name: name of output file to save ranking plot
    :type f_name: str
    :param model: Model. "nlnm" (new low noise model), "idc" (IDC low noise model, used for infrasound) or "nnm" (network noise model).
    :type model: str
    :param rank_by: Array of period values to rank the stations at. If none, default will be [1, 6.5, 30, 100]
    :type rank_by: numpy.ndarray
    :param nnm_fname: If supplied, plot of network noise model will be saved
    :type nnm_fname: str
    :param database: database object
    :type database: pycheron.db.sqllite_db.Database
    :param station: Use only if **st** is database object. Station name
    :type station: str
    :param network: Use only if **st** is database object. Network name
    :type network: str
    :param channel: Use only if **st** is database object. Channel name
    :type channel: str
    :param location: Use only if **st** is database object. Location name
    :type location: str
    :param session: Use only if **st** is database object. Session name
    :type session: str

    Station ranking plots were first established for use in the
    USArray TA project (Busby et. al., 2018) and code was ported from Perl and Hypertext Preprocessor (PHP) to Python.
    Code was adapted and augmented for use within Pycheron.

    #. Busby, R. W., R.L. Woodward, K.A. Hafner, F. L. Vernon, and A.M. Frasseto (2018). The Design and Implementation
    of EarthScope's USArray Transportable Array in the Conterminous United States and Southern Canada (Rep.).


    **Example**

    .. code-block:: python

        # Import libs
        from obspy.clients.fdsn import Client
        from plotting.rankingPlot import rankPlot
        from obspy import UTCDateTime

        client = Client("IRIS")
        t = UTCDateTime("2019-09-10T00:00:00")
        te = UTCDateTime("2019-09-10T05:00:00")
        st = client.get_waveforms("CI", "*", "*", "H*", t, te)

        rankPlot(st, model="gsn")

    .. image:: _static/rankPlot.png

    """

    # If rank not provided by users
    if rank_by is None:
        rank_by = [1, 6.5, 30, 100]

    # Create dataframe for each component
    df_e = pd.DataFrame()
    df_n = pd.DataFrame()
    df_z = pd.DataFrame()

    # If database instance call with appropriate args
    if isinstance(st, Database):
        _rankPlot_from_database(
            st,
            f_name,
            model,
            rank_by,
            nnm_fname,
            station,
            network,
            channel,
            location,
            session,
        )
    # Otherwise parse snclq information
    else:
        network, station, channel, location, quality = parse_snclq(st[0].get_id())
        snclq = st[0].get_id()
        # Network Noise Model
        if model == "nnm":
            # If database object, check to see if we already have the psds calculated
            if database is not None:
                time = (
                    st[0].stats.starttime.isoformat(),
                    st[0].stats.endtime.isoformat(),
                )
                tb = database.get_metric("networkNoiseModel", network=network, session=session)

                # if returns no data, calculate and insert into db
                if tb.empty:
                    networkNoiseModel(
                        st,
                        plot=True,
                        fname=nnm_fname,
                        station=station,
                        network=network,
                        channel=channel,
                        session=session,
                        database=database,
                    )

                    _rankPlot_from_database(
                        database,
                        f_name,
                        model,
                        rank_by,
                        nnm_fname,
                        station,
                        network,
                        channel,
                        location,
                        session,
                    )
                else:
                    _rankPlot_from_database(
                        database,
                        f_name,
                        model,
                        rank_by,
                        nnm_fname,
                        station,
                        network,
                        channel,
                        location,
                        session,
                    )
            # Otherwise, calculate a network noise model
            else:
                nnm_model = networkNoiseModel(st, plot=True, fname=nnm_fname)
                # Stations for E/N Model
                sta_en = nnm_model["stations_en"]
                # Stations for Z Model
                sta_z = nnm_model["stations_z"]
                # Power from Z, E/N Model
                m_power_z = nnm_model["zModel"][1]
                m_power_en = nnm_model["enModel"][1]
                # Get period values
                m_period = get_m_period(nnm_model)

                # Grabbing psd stats from output of networkNoiseModel
                psds = nnm_model["psdStats"]  # TODO
                # PSD periods
                period = 1 / psds["noise_matrix_frequency"][0][0][np.where(m_period)]

                # for Z channel
                # looping through channels
                for i in range(len(psds["snclq"][0])):
                    # loopinf through Z stations
                    for j in range(len(sta_z)):
                        # grabbing channel name
                        chan = getChannelName(psds["snclq"][j][i])
                        # grabbing Z channel
                        if chan.endswith("Z"):
                            chan_z = chan
                            # getting mode
                            mode = psds["mode"][j][i]
                            # getting the difference between actual and network noise model
                            diff, per = noiseDiff(period, mode, m_power_z, m_period)
                            # adding data to DF
                            df2 = pd.DataFrame(data=np.asarray(diff).reshape(1, len(diff)), columns=per)
                            df_z = pd.concat([df_z, df2], ignore_index=True)

                # adding indexs
                df_z["Station"] = sta_z
                df_z = df_z.rename(df_z["Station"])
                df_z = df_z.drop(["Station"], axis=1)

                for i in range(len(psds["snclq"][0])):
                    # looping through E/N stations
                    for j in range(len(sta_en)):
                        # grabbing channel name
                        chan = getChannelName(psds["snclq"][j][i])
                        # grabbing E channel
                        if chan.endswith("E"):
                            chan_e = chan
                            mode = psds["mode"][j][i]
                            # getting the difference between actual and network noise model
                            diff, per = noiseDiff(period, mode, m_power_en, m_period)
                            # adding data to DF
                            df2_e = pd.DataFrame(data=np.asarray(diff).reshape(1, len(diff)), columns=per)
                            df_e = pd.concat([df_e, df2_e], ignore_index=True)

                        # grabbing N channel
                        if chan.endswith("N"):
                            chan_n = chan
                            mode = psds["mode"][j][i]
                            # getting the difference between actual and network noise model
                            diff, per = noiseDiff(period, mode, m_power_en, m_period)
                            # adding data to DF
                            df2 = pd.DataFrame(data=np.asarray(diff).reshape(1, len(diff)), columns=per)
                            df_n = pd.concat([df_n, df2], ignore_index=True)
                # adding station as index
                df_e["Station"] = sta_en
                df_e = df_e.rename(df_e["Station"])
                df_e = df_e.drop(["Station"], axis=1)
                # adding station as index
                df_n["Station"] = sta_en
                df_n = df_n.rename(df_n["Station"])
                df_n = df_n.drop(["Station"], axis=1)
    
        # If NLNM model
        if model == "nlnm":
            # Get time
            if database is not None:
                time = (
                    st[0].stats.starttime.isoformat(),
                    st[0].stats.endtime.isoformat(),
                )
                # Get metric information if database available
                tb = database.get_metric(
                    "networkNoiseModel",
                    network=network,
                    station=station,
                    channel=channel,
                    location=location,
                    session=session,
                    time=time,
                )

                # if returns no data, calculate and insert into db
                if tb.empty:
                    networkNoiseModel(
                        st,
                        plot=True,
                        fname=nnm_fname,
                        station=station,
                        network=network,
                        channel=channel,
                        session=session,
                        database=database,
                    )

                    _rankPlot_from_database(
                        st,
                        f_name,
                        model,
                        rank_by,
                        nnm_fname,
                        station,
                        network,
                        channel,
                        location,
                        session,
                    )
                # Otherwise just get data
                else:
                    _rankPlot_from_database(
                        st,
                        f_name,
                        model,
                        rank_by,
                        nnm_fname,
                        station,
                        network,
                        channel,
                        location,
                        session,
                    )
            # If not database, then start calculating everything
            else:
                # Initialize lists for each component
                sta_n = []
                sta_e = []
                sta_z = []
                # Calculate psds, get freq, period
                psds = psdList(st)
                freq = psds[0][0][0]
                period = 1 / freq
                period = period[np.where(period > 0.1)]
                # Calculate psd statistics
                stats = psdStatistics(psds, evalresp=None, database=database)
                # Loop through the stats and grab out the sta, chan, mode, period and power and difference between NLNM
                # for each component
                for i in range(len(stats)):
                    chan = getChannelName(stats[i]["snclq"])
                    # N component
                    if chan.endswith("N"):
                        sta_n.append(stats[i]["snclq"].split(".")[1])
                        chan_n = chan
                        mode = stats[i]["mode"][np.where(period)]
                        m_period = 1 / stats[i]["noise_matrix_frequency"][np.where(period)]
                        m_power = stats[i]["nlnm"][np.where(period)]
                        # Get diff between model and psds
                        diff, per = noiseDiff(period, mode, m_power, m_period)
                        # adding data to DF
                        df2 = pd.DataFrame(data=np.asarray(diff).reshape(1, len(diff)), columns=per)
                        df_n = pd.concat([df_n, df2], ignore_index=True)
                    # E component
                    if chan.endswith("E"):
                        sta_e.append(stats[i]["snclq"].split(".")[1])
                        chan_e = chan
                        mode = stats[i]["mode"][np.where(period)]
                        m_period = 1 / stats[i]["noise_matrix_frequency"][np.where(period)]
                        m_power = stats[i]["nlnm"][np.where(period)]
                        diff, per = noiseDiff(period, mode, m_power, m_period)
                        # adding data to DF
                        df2_e = pd.DataFrame(data=np.asarray(diff).reshape(1, len(diff)), columns=per)
                        df_e = pd.concat([df_e, df2_e], ignore_index=True)
                    # Z component
                    if chan.endswith("Z"):
                        sta_z.append(stats[i]["snclq"].split(".")[1])
                        chan_z = chan
                        mode = stats[i]["mode"][np.where(period)]
                        m_period = 1 / stats[i]["noise_matrix_frequency"][np.where(period)]
                        m_power = stats[i]["nlnm"][np.where(period)]
                        diff, per = noiseDiff(period, mode, m_power, m_period)
                        # adding data to DF
                        df2 = pd.DataFrame(data=np.asarray(diff).reshape(1, len(diff)), columns=per)
                        df_z = pd.concat([df_z, df2], ignore_index=True)
<<<<<<< HEAD

                # adding station as index
                df_z["Station"] = sta_z
                df_z = df_z.rename(df_z["Station"])
                df_z = df_z.drop(["Station"], axis=1)
                # adding station as index
                df_e["Station"] = sta_e
                df_e = df_e.rename(df_e["Station"])
                df_e = df_e.drop(["Station"], axis=1)
                # adding station as index
                df_n["Station"] = sta_n
                df_n = df_n.rename(df_n["Station"])
                df_n = df_n.drop(["Station"], axis=1)
        
        # If IDC model
        if model == "idc":
            # Get time
            if database is not None:
                time = (
                    st[0].stats.starttime.isoformat(),
                    st[0].stats.endtime.isoformat(),
                )
                # Get metric information if database available
                tb = database.get_metric(
                    "networkNoiseModel",
                    network=network,
                    station=station,
                    channel=channel,
                    location=location,
                    session=session,
                    time=time,
                )

                # if returns no data, calculate and insert into db
                if tb.empty:
                    networkNoiseModel(
                        st,
                        plot=True,
                        fname=nnm_fname,
                        station=station,
                        network=network,
                        channel=channel,
                        session=session,
                        database=database,
                    )

                    _rankPlot_from_database(
                        st,
                        f_name,
                        model,
                        rank_by,
                        nnm_fname,
                        station,
                        network,
                        channel,
                        location,
                        session,
                    )
                # Otherwise just get data
                else:
                    _rankPlot_from_database(
                        st,
                        f_name,
                        model,
                        rank_by,
                        nnm_fname,
                        station,
                        network,
                        channel,
                        location,
                        session,
                    )
            # If not database, then start calculating everything
            else:
                # Initialize lists for each component
                sta_n = []
                sta_e = []
                sta_z = []
                # Calculate psds, get freq, period
                psds = psdList(st)
                freq = psds[0][0][0]
                period = 1 / freq
                period = period[np.where(period > 0.1)]
                # Calculate psd statistics
                stats = psdStatistics(psds, evalresp=None, database=database, special_handling = 'infrasound')
                # Loop through the stats and grab out the sta, chan, mode, period and power and difference between IDC
                # Low Noise Model for each component
                for i in range(len(stats)):
                    chan = getChannelName(stats[i]["snclq"])
                    # N component
                    if chan.endswith("N"):
                        sta_n.append(stats[i]["snclq"].split(".")[1])
                        chan_n = chan
                        mode = stats[i]["mode"][np.where(period)]
                        m_period = 1 / stats[i]["noise_matrix_frequency"][np.where(period)]
                        m_power = stats[i]["nlnm"][np.where(period)]
                        # Get diff between model and psds
                        diff, per = noiseDiff(period, mode, m_power, m_period)
                        # adding data to DF
                        df2 = pd.DataFrame(data=np.asarray(diff).reshape(1, len(diff)), columns=per)
                        df_n = pd.concat([df_n, df2], ignore_index=True)
                    # E component
                    if chan.endswith("E"):
                        sta_e.append(stats[i]["snclq"].split(".")[1])
                        chan_e = chan
                        mode = stats[i]["mode"][np.where(period)]
                        m_period = 1 / stats[i]["noise_matrix_frequency"][np.where(period)]
                        m_power = stats[i]["nlnm"][np.where(period)]
                        diff, per = noiseDiff(period, mode, m_power, m_period)
                        # adding data to DF
                        df2_e = pd.DataFrame(data=np.asarray(diff).reshape(1, len(diff)), columns=per)
                        df_e = pd.concat([df_e, df2_e], ignore_index=True)
                    # Z component or for infrasound just fill "F" component into Z component
                    # TODO this should probably be updated to be less confusing, is a stopgap for now
                    # As is we may want to remove E and N components as well or just make a separate
                    # ranking plot function for infrasound data 
                    if chan.endswith("Z") or chan.endswith("F"):
                        sta_z.append(stats[i]["snclq"].split(".")[1])
                        chan_z = chan
                        mode = stats[i]["mode"][np.where(period)]
                        m_period = 1 / stats[i]["noise_matrix_frequency"][np.where(period)]
                        m_power = stats[i]["nlnm"][np.where(period)]
                        diff, per = noiseDiff(period, mode, m_power, m_period)
                        # adding data to DF
                        df2 = pd.DataFrame(data=np.asarray(diff).reshape(1, len(diff)), columns=per)
                        df_z = pd.concat([df_z, df2], ignore_index=True)
=======
>>>>>>> 209f030c

                # adding station as index
                df_z["Station"] = sta_z
                df_z = df_z.rename(df_z["Station"])
                df_z = df_z.drop(["Station"], axis=1)
                # adding station as index
                df_e["Station"] = sta_e
                df_e = df_e.rename(df_e["Station"])
                df_e = df_e.drop(["Station"], axis=1)
                # adding station as index
                df_n["Station"] = sta_n
                df_n = df_n.rename(df_n["Station"])
                df_n = df_n.drop(["Station"], axis=1)

        # ranking data
        for k in rank_by:
            # finding period closest to input
            if not df_z.empty:
                # finding period closest to input
                index_dz = _find_nearest(np.asarray(df_z.columns, dtype=float), k)
                # sorting values
                df_z_rank = df_z.sort_values(by=[df_z.columns[index_dz]])
                # plotting
                if f_name is None:
                    f_name = "f_name"
                # Create plot
                plot_grid(
                    df_z_rank,
                    snclq,
                    plot="stationRanking",
                    f_name=f_name + chan_z + "_" + str(k),
                    channel=chan_z,
                    rank=float(df_z.columns[index_dz]),
                )

            if not df_e.empty:
                # finding period closest to input
                index_de = _find_nearest(np.asarray(df_e.columns, dtype=float), k)
                # sorting values
                df_e_rank = df_e.sort_values(by=[df_e.columns[index_de]])
                # plotting
                if f_name is None:
                    f_name = "f_name"
                # Create plot
                plot_grid(
                    df_e_rank,
                    snclq,
                    plot="stationRanking",
                    f_name=f_name + chan_e + "_" + str(k),
                    channel=chan_e,
                    rank=float(df_e.columns[index_de]),
                )

            if not df_n.empty:
                # finding period closest to input
                index_dn = _find_nearest(np.asarray(df_n.columns, dtype=float), k)
                # sorting values
                df_n_rank = df_n.sort_values(by=[df_n.columns[index_dn]])
                # plotting
                if f_name is None:
                    f_name = "f_name"
                # Create plot
                plot_grid(
                    df_n_rank,
                    snclq,
                    plot="stationRanking",
                    f_name=f_name + chan_n + "_" + str(k),
                    channel=chan_n,
                    rank=float(df_n.columns[index_dn]),
                )


def _rankPlot_from_database(
    database,
    f_name=None,
    model="nlnm",
    rank_by=None,
    nnm_fname=None,
    station=None,
    network=None,
    channel=None,
    location=None,
    session=None,
):
    """
    Internal function to generate ranking plot from existing database information
    """
    df_e = pd.DataFrame()
    df_n = pd.DataFrame()
    df_z = pd.DataFrame()

    if model == "nnm":

        tb = database.get_metric("networkNoiseModel", network=network, session=session)

        # if returns no data, calculate and insert into db
        if tb.empty:
            networkNoiseModel(
                database,
                plot=True,
                fname=nnm_fname,
                station=station,
                network=network,
                channel=channel,
                session=session,
                database=database,
            )

            tb = database.get_metric("networkNoiseModel", network=network, session=session)

        # find index number of nnm which has highest number of stations
        num_stations_en = 0
        index_en = 0
        num_stations_z = 0
        index_z = 0
        for i in range(len(tb)):
            stations_en = len(np.unique(json.loads(tb["stations_en"].iloc[i])))
            stations_z = len(np.unique(json.loads(tb["stations_z"].iloc[i])))
            if num_stations_en < stations_en:
                num_stations_en = stations_en
                index_en = i
            if num_stations_z < stations_z:
                num_stations_z = stations_z
                index_z = i
        # Stations for E/N Model
        sta_en = json.loads(tb["stations_en"].iloc[index_en])
        # Stations for Z Model
        sta_z = json.loads(tb["stations_z"].iloc[index_z])
        # Power from E/N Model

        m_power_en = json.loads(tb["enModel"].iloc[index_en])[1]
        # Power from Z Model
        m_power_z = json.loads(tb["zModel"].iloc[index_z])[1]
        # Model period
        # add if to determine between z period and en model period
        if num_stations_z > 0 and num_stations_en == 0:
            m_period = json.loads(tb["zModel"].iloc[index_z])[0]
            stats = json.loads(tb["psdStats"].iloc[index_z])
        else:
            m_period = json.loads(tb["enModel"].iloc[index_en])[0]
            stats = json.loads(tb["psdStats"].iloc[index_en])
        for i in range(len(stats["mode"])):
            stats["snclq"][i] = json.loads(stats["snclq"][i])
            for j in range(len(stats["mode"][i])):
                stats["noise_matrix_frequency"][i][j] = json.loads(stats["noise_matrix_frequency"][i][j])
                stats["mode"][i][j] = json.loads(stats["mode"][i][j])

        # PSD periods
        freq = np.asarray(stats["noise_matrix_frequency"][0][0])
        mode_list = stats["mode"]
        snclq_list = stats["snclq"]
        snclq = stats["snclq"][0]  # need for color grad but only uses network, so does not matter which snclq we use
        period = 1 / freq[np.where(m_period)]
        # for Z channel
        # looping through stations in snclq list
        for i in range(len(sta_z)):
            # looping through each channel
            df2 = pd.DataFrame()
            for j in range(len(snclq_list)):
                if sta_z[i] == getStationName(snclq_list[j][0]):
                    # grabbing channel name
                    for k in range(len(snclq_list[j])):
                        chan = getChannelName(snclq_list[j][k])
                        # grabbing Z channel
                        if chan.endswith("Z"):
                            chan_z = chan
                            # getting mode
                            mode = mode_list[j][k]
                            # getting the difference between actual and network noise model
                            diff, per = noiseDiff(period, mode, m_power_z, m_period)
                            # adding data to DF
                            df_z_temp = pd.DataFrame(data=np.asarray(diff).reshape(1, len(diff)), columns=per)
                            df2 = pd.concat([df2, df_z_temp])
            df2 = df2.mode()
            if len(df2) > 1:
                df2 = df2.mean()
            df_z = pd.concat([df_z, df2], ignore_index=True)
        # adding indexs
        df_z["Station"] = sta_z
        df_z = df_z.rename(df_z["Station"])
        df_z = df_z.drop(["Station"], axis=1)

        for i in range(len(sta_en)):
            # loopinf through E/N stations
            df2_e = pd.DataFrame()
            df2_n = pd.DataFrame()
            for j in range(len(snclq_list)):
                if sta_en[i] == getStationName(snclq_list[j][0]):
                    for k in range(len(snclq_list[j])):
                        # grabbing channel name
                        chan = getChannelName(snclq_list[j][k])
                        # grabbing E channel
                        if chan.endswith("E"):
                            chan_e = chan
                            mode = mode_list[j][k]
                            # getting the difference between actual and network noise model
                            diff, per = noiseDiff(period, mode, m_power_en, m_period)
                            # adding data to DF
                            df2_e_temp = pd.DataFrame(data=np.asarray(diff).reshape(1, len(diff)), columns=per)
                            df2_e = pd.concat([df2_e, df2_e_temp])

                        # grabbing N channel
                        if chan.endswith("N"):
                            chan_n = chan
                            mode = mode_list[j][k]
                            # getting the difference between actual and network noise model
                            diff, per = noiseDiff(period, mode, m_power_en, m_period)
                            # adding data to DF
                            df2_n_temp = pd.DataFrame(data=np.asarray(diff).reshape(1, len(diff)), columns=per)
                            df2_n = pd.concat([df2_e, df2_n_temp])

            df2_e = df2_e.mode()
            if len(df2_e) > 1:
                df2_e = df2_e.mean()
            df_e = pd.concat([df_e, df2_e], ignore_index=True)

            df2_n = df2_n.mode()
            if len(df2_n) > 1:
                df2_n = df2_n.mean()
            df_n = pd.concat([df_n, df2_n], ignore_index=True)

        # adding station as index
        df_e["Station"] = sta_en
        df_e = df_e.rename(df_e["Station"])
        df_e = df_e.drop(["Station"], axis=1)
        # adding station as index
        df_n["Station"] = sta_en
        df_n = df_n.rename(df_n["Station"])
        df_n = df_n.drop(["Station"], axis=1)

    if model == "nlnm":
        psd_channels, stats, period = calc_stats_from_psds_rankplot(
            database, network, channel, station, location, session, special_handling=None
        )
        df_dict = calc_power_period_rankplot(stats, period)
        df_z, df_e, df_n = drop_and_rename_rankplot(df_dict)
        chan_z, chan_e, chan_n = df_dict["chan_z"], df_dict["chan_e"], df_dict["chan_n"]
        snclq = str(psd_channels[0][0][0][0][0][2][0])

    if model == "idc":
        psd_channels, stats, period = calc_stats_from_psds_rankplot(
            database, network, channel, station, location, session, special_handling='infrasound'
        )
        df_dict = calc_power_period_rankplot(stats, period)
        df_z, df_e, df_n = drop_and_rename_rankplot(df_dict)
        chan_z, chan_e, chan_n = df_dict["chan_z"], df_dict["chan_e"], df_dict["chan_n"]
        snclq = str(psd_channels[0][0][0][0][0][2][0])

    # ranking data
    for k in rank_by:
        # finding period closest to input
        if df_z.empty is False:
            # finding period closest to input
            index_dz = _find_nearest(np.asarray(df_z.columns, dtype=float), k)
            # sorting values
            df_z_rank = df_z.sort_values(by=[df_z.columns[index_dz]])
            # plotting
            if f_name is None:
                f_name = "f_name"
            plot_grid(
                df_z_rank,
                snclq,
                plot="stationRanking",
                f_name=f_name + chan_z + "_" + str(k),
                channel=chan_z,
                rank=float(df_z.columns[index_dz]),
            )

        if df_e.empty is False:
            # finding period closest to input
            index_de = _find_nearest(np.asarray(df_e.columns, dtype=float), k)
            # sorting values
            df_e_rank = df_e.sort_values(by=[df_e.columns[index_de]])
            # plotting
            if f_name is None:
                f_name = "f_name"
            plot_grid(
                df_e_rank,
                snclq,
                plot="stationRanking",
                f_name=f_name + chan_e + "_" + str(k),
                channel=chan_e,
                rank=float(df_e.columns[index_de]),
            )

        if df_n.empty is False:
            # finding period closest to input
            index_dn = _find_nearest(np.asarray(df_n.columns, dtype=float), k)
            # sorting values
            df_n_rank = df_n.sort_values(by=[df_n.columns[index_dn]])
            # plotting
            if f_name is None:
                f_name = "f_name"
            plot_grid(
                df_n_rank,
                snclq,
                plot="stationRanking",
                f_name=f_name + chan_n + "_" + str(k),
                channel=chan_n,
                rank=float(df_n.columns[index_dn]),
            )


def calc_stats_from_psds_rankplot(database, network, channel, station=None, location=None, session=None, special_handling=None):
    """
    Function to calculate psd statistics from psds that exist within the database
    """

    # Grab out psds from database
    psd_channels = _read_psds(
        database,
        network=network,
        station=station,
        channel=channel,
        location=location,
        session=session,
    )

    # If psd_channels is empty exit
    if not psd_channels:
        return

    # Get freq, period
    freq = np.array(psd_channels[0][0][0][0][0][0])
    period = 1 / freq
    period = period[np.where(period > 0.1)]
    if special_handling is None:
        stats = psdStatistics(psd_channels[0][0][0], evalresp=None, special_handling=None)
    else: 
        stats = psdStatistics(psd_channels[0][0][0], evalresp=None, special_handling='infrasound')
    return (psd_channels, stats, period)


def calc_power_period_rankplot(stats, period):
    """
    Function to calculate power and period for rank plots given psd statistics and period
    """

    # Create empty station, channel component lists and dataframes
    sta_n, sta_e, sta_z = [], [], []
    chan_n, chan_e, chan_z = None, None, None
    df_n, df_e, df_z = pd.DataFrame(), pd.DataFrame(), pd.DataFrame()
    # Loop through psd statistics for each channel
    for i in range(len(stats)):
        chan = getChannelName(stats[i]["snclq"])
        stats[i]["noise_matrix_frequency"] = np.array(stats[i]["noise_matrix_frequency"])
        # N component
        if chan.endswith("N"):
            # Get sta, channel
            sta_n.append(stats[i]["snclq"].split(".")[1])
            chan_n = chan
            # Get mode, model period and model power
            mode = stats[i]["mode"][np.where(period)]
            m_period = 1 / stats[i]["noise_matrix_frequency"][np.where(period)]
            m_power = stats[i]["nlnm"][np.where(period)]
            # Difference psds from model
            diff, per = noiseDiff(period, mode, m_power, m_period)
            # adding data to DF
            df2 = pd.DataFrame(data=np.asarray(diff).reshape(1, len(diff)), columns=per)
            df_n = pd.concat([df_n, df2], ignore_index=True)
        # E component
        if chan.endswith("E"):
            # Get sta, channel
            sta_e.append(stats[i]["snclq"].split(".")[1])
            chan_e = chan
            # Get mode, model period and model power
            mode = stats[i]["mode"][np.where(period)]
            m_period = 1 / stats[i]["noise_matrix_frequency"][np.where(period)]
            m_power = stats[i]["nlnm"][np.where(period)]
            # Difference psds from model
            diff, per = noiseDiff(period, mode, m_power, m_period)
            # adding data to DF
            df2_e = pd.DataFrame(data=np.asarray(diff).reshape(1, len(diff)), columns=per)
            df_e = pd.concat([df_e, df2_e], ignore_index=True)
<<<<<<< HEAD
        # Z component or for infrasound just fill "F" component into Z component
        # TODO this should probably be updated to be less confusing, is a stopgap for now
        # As is we may want to remove E and N components as well or just make a separate
        # ranking plot function for infrasound data 
        if chan.endswith("Z") or chan.endswith("F"):
=======
        # Z component
        if chan.endswith("Z"):
>>>>>>> 209f030c
            # Get sta, channel
            sta_z.append(stats[i]["snclq"].split(".")[1])
            chan_z = chan
            # Get mode, model period and model power
            mode = stats[i]["mode"][np.where(period)]
            m_period = 1 / stats[i]["noise_matrix_frequency"][np.where(period)]
            m_power = stats[i]["nlnm"][np.where(period)]
            # Difference psds from model
            diff, per = noiseDiff(period, mode, m_power, m_period)
            # adding data to DF
            df2 = pd.DataFrame(data=np.asarray(diff).reshape(1, len(diff)), columns=per)
            df_z = pd.concat([df_z, df2], ignore_index=True)
    df_dict = {}
    df_dict["sta_n"], df_dict["sta_e"], df_dict["sta_z"] = sta_n, sta_e, sta_z
    df_dict["chan_n"], df_dict["chan_e"], df_dict["chan_z"] = chan_n, chan_e, chan_z
    df_dict["df_n"], df_dict["df_e"], df_dict["df_z"] = df_n, df_e, df_z

    return df_dict


def drop_and_rename_rankplot(df_dict):
    """
    Simple function to add station as an index to each channel component dataframe
    """
    # adding station as index
    df_dict["df_z"]["Station"] = df_dict["sta_z"]
    df_dict["df_z"] = df_dict["df_z"].rename(df_dict["df_z"]["Station"])
    df_dict["df_z"] = df_dict["df_z"].drop(["Station"], axis=1)
    # adding station as index
    df_dict["df_e"]["Station"] = df_dict["sta_e"]
    df_dict["df_e"] = df_dict["df_e"].rename(df_dict["df_e"]["Station"])
    df_dict["df_e"] = df_dict["df_e"].drop(["Station"], axis=1)
    # adding station as index
    df_dict["df_n"]["Station"] = df_dict["sta_n"]
    df_dict["df_n"] = df_dict["df_n"].rename(df_dict["df_n"]["Station"])
    df_dict["df_n"] = df_dict["df_n"].drop(["Station"], axis=1)
    return df_dict["df_z"], df_dict["df_e"], df_dict["df_n"]


def get_rank_day_averages(df_rank):
    """
    Simple function to get the mean value of each day for ranking plots
    """
    # Get mean values of days
    unique_frame = pd.DataFrame(columns=df_rank.columns, index=df_rank.index.unique())
    for name in df_rank.index.unique():
        if df_rank.loc[name].mean().size > 1:
            unique_frame.loc[name] = df_rank.loc[name].mean().values
        else:
            unique_frame.loc[name] = df_rank.loc[name]
    return unique_frame<|MERGE_RESOLUTION|>--- conflicted
+++ resolved
@@ -372,7 +372,7 @@
                         # adding data to DF
                         df2 = pd.DataFrame(data=np.asarray(diff).reshape(1, len(diff)), columns=per)
                         df_z = pd.concat([df_z, df2], ignore_index=True)
-<<<<<<< HEAD
+
 
                 # adding station as index
                 df_z["Station"] = sta_z
@@ -499,21 +499,7 @@
                         # adding data to DF
                         df2 = pd.DataFrame(data=np.asarray(diff).reshape(1, len(diff)), columns=per)
                         df_z = pd.concat([df_z, df2], ignore_index=True)
-=======
->>>>>>> 209f030c
-
-                # adding station as index
-                df_z["Station"] = sta_z
-                df_z = df_z.rename(df_z["Station"])
-                df_z = df_z.drop(["Station"], axis=1)
-                # adding station as index
-                df_e["Station"] = sta_e
-                df_e = df_e.rename(df_e["Station"])
-                df_e = df_e.drop(["Station"], axis=1)
-                # adding station as index
-                df_n["Station"] = sta_n
-                df_n = df_n.rename(df_n["Station"])
-                df_n = df_n.drop(["Station"], axis=1)
+
 
         # ranking data
         for k in rank_by:
@@ -875,16 +861,13 @@
             # adding data to DF
             df2_e = pd.DataFrame(data=np.asarray(diff).reshape(1, len(diff)), columns=per)
             df_e = pd.concat([df_e, df2_e], ignore_index=True)
-<<<<<<< HEAD
+
         # Z component or for infrasound just fill "F" component into Z component
         # TODO this should probably be updated to be less confusing, is a stopgap for now
         # As is we may want to remove E and N components as well or just make a separate
         # ranking plot function for infrasound data 
         if chan.endswith("Z") or chan.endswith("F"):
-=======
-        # Z component
-        if chan.endswith("Z"):
->>>>>>> 209f030c
+
             # Get sta, channel
             sta_z.append(stats[i]["snclq"].split(".")[1])
             chan_z = chan
